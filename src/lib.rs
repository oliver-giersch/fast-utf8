use core::{mem, slice};

const WORD_BYTES: usize = mem::size_of::<usize>();
const NONASCII_MASK: usize = usize::from_ne_bytes([0x80; WORD_BYTES]);

#[derive(Debug, PartialEq, Eq)]
pub struct Utf8Error {
    pub valid_up_to: usize,
    pub error_len: Option<u8>,
}

#[inline]
pub fn validate_utf8(buf: &[u8]) -> Result<(), Utf8Error> {
    // we check aligned blocks of up to 8 words at a time
    const ASCII_BLOCK_8X: usize = 8 * WORD_BYTES;
    const ASCII_BLOCK_4X: usize = 4 * WORD_BYTES;
    const ASCII_BLOCK_2X: usize = 2 * WORD_BYTES;

    // establish buffer extent
    let (mut curr, end) = (0, buf.len());
    let start = buf.as_ptr();
    // calculate the byte offset until the first word aligned block
    let align_offset = start.align_offset(WORD_BYTES);

    // calculate the maximum byte at which a block of size N could begin,
    // without taking alignment into account
    let block_end_8x = block_end(end, ASCII_BLOCK_8X);
    let block_end_4x = block_end(end, ASCII_BLOCK_4X);
    let block_end_2x = block_end(end, ASCII_BLOCK_2X);

    let mut block_failures = 0;
    let mut block_successes = 0;

    while curr < end {
        if buf[curr] < 128 {
            // `align_offset` can basically only be `usize::MAX` for ZST
            // pointers, so the first check is almost certainly optimized away
            if align_offset == usize::MAX {
                curr += 1;
                continue;
            }

            // check if `curr`'s pointer is word-aligned
            let offset = align_offset.wrapping_sub(curr) % WORD_BYTES;
            if offset == 0 {
                let len = 'block: loop {
                    macro_rules! block_loop {
                        ($N:expr) => {
                            // SAFETY: we have checked before that there are
                            // still at least `N * size_of::<usize>()` in the
                            // buffer and that the current byte is word-aligned
                            let block = unsafe { &*(start.add(curr) as *const [usize; $N]) };
                            if has_non_ascii_byte(block) {
                                block_failures += 1;
                                break 'block Some($N);
                            }

                            curr += $N * WORD_BYTES;
                            block_successes += 1;
                        };
                    }

                    // check 8-word blocks for non-ASCII bytes
                    while block_successes > block_failures && curr < block_end_8x {
                        block_loop!(8);
                    }

                    // check 4-word blocks for non-ASCII bytes
                    while block_successes > block_failures && curr < block_end_4x {
                        block_loop!(4);
                    }

                    // check 2-word blocks for non-ASCII bytes
                    while curr < block_end_2x {
                        //block_loop!(2);
                        let block = unsafe { &*(start.add(curr) as *const [usize; 2]) };
                        if has_non_ascii_byte_2x(*block) {
                            break 'block None;
                        }

                        curr += 2 * WORD_BYTES;
                        block_successes += 1;
                    }

                    // `(size_of::<usize>() * 2) + (align_of::<usize> - 1)`
                    // bytes remain at most
                    break None;
                };

                // if the block loops were stopped due to a non-ascii byte
                // in some block, do another block-wise search using the last
                // used block-size for the specific byte in the previous block
                // in order to skip checking all bytes up to that one
                // individually.
                // NOTE: this operation does not auto-vectorize well, so it is
                // done only in case a non-ASCII byte is actually found
                if let Some(len) = len {
                    // SAFETY: `curr` has not changed since the last block loop,
                    // so it still points at a byte marking the beginning of a
                    // word-sized block of the given `len`
                    let block = unsafe {
                        let ptr = start.add(curr) as *const usize;
                        slice::from_raw_parts(ptr, len)
                    };

                    // calculate the amount of bytes that can be skipped without
                    // having to check them individually
                    let (skip, non_ascii) = non_ascii_byte_position(block);
                    curr += skip;

                    // if a non-ASCII byte was found, skip the subsequent
                    // byte-wise loop and go straight back to the main loop
                    if non_ascii {
                        continue;
                    }
                }

                // ...otherwise, fall back to byte-wise checks
                while curr < end && buf[curr] < 128 {
                    curr += 1;
                }
            } else {
                // byte is < 128 (ASCII), but pointer is not word-aligned, skip
                // until the loop reaches the next word-aligned block)
                let mut i = 0;
                while i < offset {
                    // no need to check alignment again for every byte, so skip
                    // up to `offset` valid ASCII bytes if possible
                    curr += 1;
                    if !(curr < end && buf[curr] < 128) {
                        break;
                    }

                    i += 1;
                }
            }
        } else {
            // non-ASCII case: validate up to 4 bytes, then advance `curr`
            // accordingly
            match validate_non_acii_bytes(buf, curr) {
                Ok(next) => curr = next,
                Err(e) => return Err(e),
            }
        }
    }

    Ok(())
}

<<<<<<< HEAD
#[inline(never)]
const fn validate_non_acii_bytes(buf: &[u8], mut curr: usize) -> Option<usize> {
=======
#[inline]
const fn validate_non_acii_bytes(buf: &[u8], mut curr: usize) -> Result<usize, Utf8Error> {
>>>>>>> 6cdf892d
    const fn subarray<const N: usize>(buf: &[u8], idx: usize) -> Option<[u8; N]> {
        if buf.len() - idx < N {
            return None;
        }

        // SAFETY: checked in previous condition
        Some(unsafe { *(buf.as_ptr().add(idx) as *const [u8; N]) })
    }

    let prev = curr;
    macro_rules! err {
        ($error_len: expr) => {
            return Err(Utf8Error {
                valid_up_to: prev,
                error_len: $error_len,
            })
        };
    }

    let b0 = buf[curr];
    match utf8_char_width(b0) {
        2 => {
            let Some([_, b1]) = subarray(buf, curr) else {
                err!(None);
            };

            if b1 as i8 >= -64 {
                err!(Some(1));
            }

            curr += 2;
        }
        3 => {
            let Some([_, b1, b2]) = subarray(buf, curr) else {
                err!(None);
            };

            match (b0, b1) {
                (0xE0, 0xA0..=0xBF)
                | (0xE1..=0xEC, 0x80..=0xBF)
                | (0xED, 0x80..=0x9F)
                | (0xEE..=0xEF, 0x80..=0xBF) => {}
                _ => err!(Some(1)),
            }

            if b2 as i8 >= -64 {
                err!(Some(2));
            }

            curr += 3;
        }
        4 => {
            let Some([_, b1, b2, b3]) = subarray(buf, curr) else {
                err!(None);
            };

            match (b0, b1) {
                (0xF0, 0x90..=0xBF) | (0xF1..=0xF3, 0x80..=0xBF) | (0xF4, 0x80..=0x8F) => {}
                _ => err!(Some(1)),
            }

            if b2 as i8 >= -64 {
                err!(Some(2));
            }

            if b3 as i8 >= -64 {
                err!(Some(3));
            }

            curr += 4;
        }
        _ => err!(Some(1)),
    }

    Ok(curr)
}

//#[cfg(target_feature = "avx")]
/// Returns `true` if any one block is not a valid ASCII byte.
#[inline(always)]
const fn has_non_ascii_byte<const N: usize>(block: &[usize; N]) -> bool {
    let mut vector = [0; N];

    let mut i = 0;
    while i < N {
        vector[i] = block[i] & NONASCII_MASK;
        i += 1;
    }

    i = 0;
    while i < N {
        if vector[i] > 0 {
            return true;
        }
        i += 1;
    }

    false
}

#[inline(always)]
const fn has_non_ascii_byte_2x(block: [usize; 2]) -> bool {
    let res = [block[0] & NONASCII_MASK, block[1] & NONASCII_MASK];
    res[0] > 0 || res[1] > 0
}

/*
//#[cfg(not(target_feature = "avx"))]
/// Returns `true` if any one block is not a valid ASCII byte.
#[inline(always)]
const fn has_non_ascii_byte<const N: usize>(block: &[usize; N]) -> bool {
    let mut i = 0;
    while i < N {
        if block[i] & NONASCII_MASK > 0 {
            return true;
        }
        i += 1;
    }

    false
}*/

/// Returns the number of consecutive ASCII bytes within `block` until the first
/// non-ASCII byte and `true`, if a non-ASCII byte was found.
///
/// Returns `block.len() * size_of::<usize>()` and `false`, if all bytes are
/// ASCII bytes.
#[inline(always)]
const fn non_ascii_byte_position(block: &[usize]) -> (usize, bool) {
    let mut i = 0;
    while i < block.len() {
        let mask = block[i] & NONASCII_MASK;
        let ctz = mask.trailing_zeros() as usize;
        let byte = ctz / WORD_BYTES;

        if byte != WORD_BYTES {
            return (byte + (i * WORD_BYTES), true);
        }

        i += 1;
    }

    (WORD_BYTES * block.len(), false)
}

#[inline(always)]
const fn block_end(end: usize, block_size: usize) -> usize {
    if end >= block_size {
        end - block_size + 1
    } else {
        0
    }
}

#[inline(always)]
const fn utf8_char_width(byte: u8) -> usize {
    // https://tools.ietf.org/html/rfc3629
    const UTF8_CHAR_WIDTH: [u8; 256] = [
        // 1  2  3  4  5  6  7  8  9  A  B  C  D  E  F
        1, 1, 1, 1, 1, 1, 1, 1, 1, 1, 1, 1, 1, 1, 1, 1, // 0
        1, 1, 1, 1, 1, 1, 1, 1, 1, 1, 1, 1, 1, 1, 1, 1, // 1
        1, 1, 1, 1, 1, 1, 1, 1, 1, 1, 1, 1, 1, 1, 1, 1, // 2
        1, 1, 1, 1, 1, 1, 1, 1, 1, 1, 1, 1, 1, 1, 1, 1, // 3
        1, 1, 1, 1, 1, 1, 1, 1, 1, 1, 1, 1, 1, 1, 1, 1, // 4
        1, 1, 1, 1, 1, 1, 1, 1, 1, 1, 1, 1, 1, 1, 1, 1, // 5
        1, 1, 1, 1, 1, 1, 1, 1, 1, 1, 1, 1, 1, 1, 1, 1, // 6
        1, 1, 1, 1, 1, 1, 1, 1, 1, 1, 1, 1, 1, 1, 1, 1, // 7
        0, 0, 0, 0, 0, 0, 0, 0, 0, 0, 0, 0, 0, 0, 0, 0, // 8
        0, 0, 0, 0, 0, 0, 0, 0, 0, 0, 0, 0, 0, 0, 0, 0, // 9
        0, 0, 0, 0, 0, 0, 0, 0, 0, 0, 0, 0, 0, 0, 0, 0, // A
        0, 0, 0, 0, 0, 0, 0, 0, 0, 0, 0, 0, 0, 0, 0, 0, // B
        0, 0, 2, 2, 2, 2, 2, 2, 2, 2, 2, 2, 2, 2, 2, 2, // C
        2, 2, 2, 2, 2, 2, 2, 2, 2, 2, 2, 2, 2, 2, 2, 2, // D
        3, 3, 3, 3, 3, 3, 3, 3, 3, 3, 3, 3, 3, 3, 3, 3, // E
        4, 4, 4, 4, 4, 0, 0, 0, 0, 0, 0, 0, 0, 0, 0, 0, // F
    ];

    UTF8_CHAR_WIDTH[byte as usize] as usize
}

#[cfg(test)]
mod tests {
    const VERY_LONG_TEXT_UTF: &str = include_str!("../assets/text_utf8");

    #[test]
    fn invalid_utf8() {
        assert_eq!(
            super::validate_utf8(b"A\xC3\xA9 \xF1 "),
            Err(super::Utf8Error {
                valid_up_to: 4,
                error_len: Some(1)
            })
        );

        assert_eq!(
            super::validate_utf8(b"A\xC3\xA9 \xF1\x80 "),
            Err(super::Utf8Error {
                valid_up_to: 4,
                error_len: Some(2)
            })
        );
    }

    #[test]
    fn validate_mostly_ascii() {
        assert!(super::validate_utf8(VERY_LONG_TEXT_UTF.as_bytes()).is_ok());
    }

    #[test]
    fn validate_invalid() {
        let mut vec = Vec::from(VERY_LONG_TEXT_UTF);
        vec.push(0xFF);

        assert_eq!(super::validate_utf8(&vec).is_ok(), false);
    }

    #[test]
    fn validate_utf() {
        assert!(super::validate_utf8(b"Lorem ipsum dolor sit amet.").is_ok());
        assert!(super::validate_utf8("Lörem ipsüm dölör sit ämet.".as_bytes()).is_ok());
    }

    #[test]
    fn non_ascii_byte_count() {
        let block = [0x7F7F7F7F_7F7F7FFF];
        let res = super::non_ascii_byte_position(&block);
        assert_eq!(res, (0, true));
        let block = [0x7F7F7F7F_7F7FFF7F];
        let res = super::non_ascii_byte_position(&block);
        assert_eq!(res, (1, true));
        let block = [0x7F7F7F7F_7FFF7F7F];
        let res = super::non_ascii_byte_position(&block);
        assert_eq!(res, (2, true));
        let block = [0x7F7F7F7F_FF7F7F7F];
        let res = super::non_ascii_byte_position(&block);
        assert_eq!(res, (3, true));
        let block = [0x7F7F7FFF_7F7F7F7F];
        let res = super::non_ascii_byte_position(&block);
        assert_eq!(res, (4, true));
        let block = [0x7F7FFF7F_7F7F7F7F];
        let res = super::non_ascii_byte_position(&block);
        assert_eq!(res, (5, true));
        let block = [0x7FFF7F7F_7F7F7F7F];
        let res = super::non_ascii_byte_position(&block);
        assert_eq!(res, (6, true));
        let block = [0xFF7F7F7F_7F7F7F7F];
        let res = super::non_ascii_byte_position(&block);
        assert_eq!(res, (7, true));
        let block = [0x7F7F7F7F_7F7F7F7F];
        let res = super::non_ascii_byte_position(&block);
        assert_eq!(res, (8, false));

        let block = [0x7F7F7F7F_7F7F7F7F, 0x7F7F7F7F_7F7F7FFF];
        let res = super::non_ascii_byte_position(&block);
        assert_eq!(res, (8, true));
        let block = [0x7F7F7F7F_7F7F7F7F, 0x7F7F7F7F_7F7FFF7F];
        let res = super::non_ascii_byte_position(&block);
        assert_eq!(res, (9, true));
    }
}<|MERGE_RESOLUTION|>--- conflicted
+++ resolved
@@ -147,13 +147,8 @@
     Ok(())
 }
 
-<<<<<<< HEAD
-#[inline(never)]
-const fn validate_non_acii_bytes(buf: &[u8], mut curr: usize) -> Option<usize> {
-=======
 #[inline]
 const fn validate_non_acii_bytes(buf: &[u8], mut curr: usize) -> Result<usize, Utf8Error> {
->>>>>>> 6cdf892d
     const fn subarray<const N: usize>(buf: &[u8], idx: usize) -> Option<[u8; N]> {
         if buf.len() - idx < N {
             return None;
