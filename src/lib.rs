use core::{hint, mem, slice};

const WORD_BYTES: usize = mem::size_of::<usize>();
const NONASCII_MASK: usize = usize::from_ne_bytes([0x80; WORD_BYTES]);

#[derive(Debug, PartialEq, Eq)]
pub struct Utf8Error {
    pub valid_up_to: usize,
    pub error_len: Option<u8>,
}

#[derive(Debug, Default)]
pub struct Statistics {
    pub success_blocks_8x: usize,
    pub failed_blocks_8x: usize,
    pub success_blocks_2x: usize,
    pub failed_blocks_2x: usize,
    pub unaligned_blocks: usize,
    pub bytewise_checks: usize,
    pub non_ascii_checks: usize,
    pub optimistic_2x_to_8x: usize,
}

impl Statistics {
    pub fn success_ratio_8x(&self) -> f64 {
        let total = self.success_blocks_8x + self.failed_blocks_8x;
        if total == 0 {
            return 0.0;
        }

        self.success_blocks_8x as f64 / total as f64
    }

    pub fn success_ratio_2x(&self) -> f64 {
        let total = self.success_blocks_2x + self.failed_blocks_2x;
        if total == 0 {
            return 0.0;
        }

        self.success_blocks_2x as f64 / total as f64
    }

    pub fn ratio_8x_to_2x(&self) -> f64 {
        let total_8x = self.success_blocks_8x + self.failed_blocks_8x;
        let total_2x = self.success_blocks_2x + self.failed_blocks_2x;
        if total_2x == 0 {
            0.0
        } else {
            total_8x as f64 / total_2x as f64
        }
    }
}

#[inline(never)]
pub fn validate_utf8(buf: &[u8]) -> Result<(), Utf8Error> {
    validate_utf8_with_stats(buf, None)
}

#[inline(always)]
pub fn validate_utf8_with_stats(
    buf: &[u8],
    mut stats: Option<&mut Statistics>,
) -> Result<(), Utf8Error> {
    // establish byte buffer bounds
    let (mut curr, end) = (0, buf.len());
    let start = buf.as_ptr();
    // calculate the byte offset until the first word aligned block
    let align_offset = start.align_offset(WORD_BYTES);

    // calculate the maximum byte at which a block of size N could begin,
    // without taking alignment into account
    let block_end_2x = block_end(end, 2 * WORD_BYTES);
    let block_end_8x = block_end(end, 8 * WORD_BYTES);

    // this serves as a (hacky) replacement for a goto statement, any invocation
    // of this macro should be compiled to a simple jump instruction to the
    // appropriate label within in the function and *not* be inlined separately
    // at each call-site
    macro_rules! non_ascii {
        () => {
            if let Some(stats) = stats.as_mut() {
                stats.non_ascii_checks += 1;
            }

            // non-ASCII case: validate up to 4 bytes, then advance `curr`
            // accordingly
            match validate_non_acii_bytes(buf, curr, end) {
                Ok(next) => curr = next,
                Err(e) => return Err(e),
            }
        };
    }

    let mut penalty: usize = 0;

    while curr < end {
        if buf[curr] >= 128 {
            non_ascii!();
            continue;
        }
<<<<<<< HEAD

        // `align_offset` can basically only be `usize::MAX` for pointers to
        // ZSTs, so the first check/branch is almost certainly optimized out
        if align_offset == usize::MAX {
            curr += 1;
            continue;
        }

        // check if `curr`'s pointer is word-aligned
        let offset = align_offset.wrapping_sub(curr) % WORD_BYTES;
        if offset > 0 {
            let (next, has_non_ascii) = validate_ascii_bytewise_unaligned(buf, offset, curr);
            curr = next;
            if has_non_ascii {
                continue;
            }
        }

        let non_ascii = 'block: loop {
            if penalty <= 16 && curr < block_end_8x {
                let blocks = (block_end_8x - curr) / (8 * WORD_BYTES);
                let mut i = 0;

                while i < blocks {
                    let block = unsafe { &*(start.add(curr) as *const [usize; 8]) };
                    if has_non_ascii_byte(block) {
                        penalty += 16;
                        break 'block 8;
                    }

                    curr += 8 * WORD_BYTES;
                    i += 1;
                }
            }

            // check N-word sized blocks for non-ASCII bytes
            // word-alignment has been determined at this point, so only
            // the buffer length needs to be taken into consideration
            while curr < block_end_2x {
                // SAFETY: the loop condition guarantees that there is
                // sufficient room for N word-blocks in the buffer
                let block = unsafe { &*(start.add(curr) as *const [usize; 2]) };
                if has_non_ascii_byte(&block) {
                    penalty += 4;
                    break 'block 2;
                }

                curr += 2 * WORD_BYTES;
                if penalty >= 2 {
                    penalty -= 2;
                } else if curr < block_end_8x {
                    continue 'block;
=======

        // `align_offset` can basically only be `usize::MAX` for pointers to
        // ZSTs, so the first check/branch is almost certainly optimized out
        // NOTE: outside of the `std` library, the compiler seems to be unable
        // to determine this must always be false
        if align_offset == usize::MAX {
            curr += 1;
            continue;
        }

        // check if `curr`'s pointer is word-aligned, otherwise advance curr
        // bytewise until it is byte aligned
        let offset = align_offset.wrapping_sub(curr) % WORD_BYTES;
        if offset > 0 {
            if let Some(stats) = stats.as_mut() {
                stats.unaligned_blocks += 1;
            }

            // the offset at which the `curr` pointer will be aligned again
            let aligned = curr + offset;
            // the first unaligned byte has already be determined the be
            // valid ASCII, so it is not checked again
            curr += 1;

            // no need to check alignment again for every byte, so skip
            // up to `offset` valid ASCII bytes if possible
            while curr < aligned {
                // the buffer may end before an aligned byte is reached
                if curr == buf.len() {
                    return Ok(());
                }

                if buf[curr] < 128 {
                    curr += 1;
                    continue;
                }

                non_ascii!();
            }
        }

        let non_ascii = 'block: loop {
            if penalty == 0 && curr < block_end_8x {
                let blocks = (block_end_8x - curr) / (8 * WORD_BYTES);
                let mut i = 0;

                while i < blocks {
                    let block = unsafe { &*(start.add(curr) as *const [usize; 8]) };
                    if has_non_ascii_byte(block) {
                        if let Some(stats) = stats.as_mut() {
                            stats.failed_blocks_8x += 1;
                        }

                        penalty += 16;
                        break 'block 8;
                    }

                    curr += 8 * WORD_BYTES;
                    i += 1;

                    if let Some(stats) = stats.as_mut() {
                        stats.success_blocks_8x += 1;
                    }
                }
            }

            // check 2-word sized blocks for non-ASCII bytes
            // word-alignment has been determined at this point, so only
            // the buffer length needs to be taken into consideration
            while curr < block_end_2x {
                // SAFETY: the loop condition guarantees that there is
                // sufficient room for N word-blocks in the buffer
                let block = unsafe { &*(start.add(curr) as *const [usize; 2]) };
                if has_non_ascii_byte(&block) {
                    if let Some(stats) = stats.as_mut() {
                        stats.failed_blocks_2x += 1;
                    }

                    penalty += 4;
                    break 'block 2;
>>>>>>> 3c8a789e
                }
            }

<<<<<<< HEAD
            break 'block 0;
        };

        // if the block loop was stopped due to a non-ascii byte
        // in some word, do another word-wise search using the same word
        // buffer used before in order to avoid having to checking all
        // bytes individually again.
        if non_ascii > 0 {
            // calculate the amount of bytes that can be skipped without
            // having to check them individually
            curr += unsafe {
                let ptr = start.add(curr);
                let block = slice::from_raw_parts(ptr as *const usize, non_ascii);
                non_ascii_byte_position(&block) as usize
            };

            non_ascii!();
            continue;
=======
                curr += 2 * WORD_BYTES;
                if penalty >= 2 {
                    penalty -= 2;
                } else if curr < block_end_8x {
                    if let Some(stats) = stats.as_mut() {
                        stats.optimistic_2x_to_8x += 1;
                    }

                    continue 'block;
                }

                if let Some(stats) = stats.as_mut() {
                    stats.success_blocks_2x += 1;
                }
            }

            break 'block 0;
        };

        // if the block loop was stopped due to a non-ascii byte
        // in some word, do another word-wise search using the same word
        // buffer used before in order to avoid having to checking all
        // bytes individually again.
        if non_ascii > 0 {
            // calculate the amount of bytes that can be skipped without
            // having to check them individually
            curr += unsafe {
                let ptr = start.add(curr);
                let block = slice::from_raw_parts(ptr as *const usize, non_ascii);
                non_ascii_byte_position(&block) as usize
            };

            non_ascii!();
            continue;
        }

        // ...otherwise, fall back to byte-wise checks
        curr = validate_ascii_bytewise(buf, curr);

        if let Some(stats) = stats.as_mut() {
            stats.bytewise_checks += 1;
>>>>>>> 3c8a789e
        }

        // ...otherwise, fall back to byte-wise checks
        curr = validate_ascii_bytewise(buf, curr);
    }

    Ok(())
}

#[inline(always)]
#[cold]
const fn validate_ascii_bytewise(buf: &[u8], mut curr: usize) -> usize {
    while curr < buf.len() && buf[curr] < 128 {
        curr += 1;
    }

    curr
}

#[inline(always)]
<<<<<<< HEAD
#[cold]
const fn validate_ascii_bytewise_unaligned(
    buf: &[u8],
    offset: usize,
    mut curr: usize,
) -> (usize, bool) {
    let end = curr + offset;
    curr += 1;

    while curr < end {
        if curr == buf.len() {
            return (curr, true);
        }

        if buf[curr] < 128 {
            curr += 1;
            continue;
        }

        return (curr, true);
    }

    (curr, false)
}

#[inline(always)]
=======
>>>>>>> 3c8a789e
const fn has_non_ascii_byte<const N: usize>(block: &[usize; N]) -> bool {
    let vector = mask_block(block);

    let mut i = 0;
    let mut res = 0;
    while i < N {
        res |= vector[i];
        i += 1;
    }

    res > 0
}

#[inline(always)]
const fn mask_block<const N: usize>(block: &[usize; N]) -> [usize; N] {
    let mut masked = [0usize; N];
    let mut i = 0;

    while i < N {
        masked[i] = block[i] & NONASCII_MASK;
        i += 1;
    }

    masked
}

#[inline(always)]
#[cold]
const unsafe fn non_ascii_byte_position(block: &[usize]) -> u32 {
    let mut i = 0;
    while i < block.len() {
        // number of trailing zeroes in a word is equivalent to the number of
        // valid ASCII "nibbles"
        let ctz = (block[i] & NONASCII_MASK).trailing_zeros();
        if ctz < usize::BITS {
            let byte = ctz / WORD_BYTES as u32;
            return byte + (i as u32 * WORD_BYTES as u32);
        }

        i += 1;
    }

    // SAFETY: presence of a non-ASCII byte is required as function invariant
    unsafe { hint::unreachable_unchecked() }
}

/// Used by all variants, validates non-ascii bytes, identical to STD
#[inline(always)]
#[cold]
const fn validate_non_acii_bytes(
    buf: &[u8],
    mut curr: usize,
    end: usize,
) -> Result<usize, Utf8Error> {
    let prev = curr;
    macro_rules! err {
        ($error_len: expr) => {
            return Err(Utf8Error {
                valid_up_to: prev,
                error_len: $error_len,
            })
        };
    }

    macro_rules! next {
        () => {{
            curr += 1;
            // we needed data, but there was none: error!
            if curr >= end {
                err!(None);
            }
            buf[curr]
        }};
    }

    let byte = buf[curr];
    let width = utf8_char_width(byte);
    match width {
        2 => {
            if next!() as i8 >= -64 {
                err!(Some(1));
            }
        }
        3 => {
            match (byte, next!()) {
                (0xE0, 0xA0..=0xBF)
                | (0xE1..=0xEC, 0x80..=0xBF)
                | (0xED, 0x80..=0x9F)
                | (0xEE..=0xEF, 0x80..=0xBF) => {}
                _ => err!(Some(1)),
            }

            if next!() as i8 >= -64 {
                err!(Some(2));
            }
        }
        4 => {
            match (byte, next!()) {
                (0xF0, 0x90..=0xBF) | (0xF1..=0xF3, 0x80..=0xBF) | (0xF4, 0x80..=0x8F) => {}
                _ => err!(Some(1)),
            }
            if next!() as i8 >= -64 {
                err!(Some(2));
            }
            if next!() as i8 >= -64 {
                err!(Some(3));
            }
        }
        _ => err!(Some(1)),
    }

    curr += 1;
    Ok(curr)
}

#[inline(always)]
const fn block_end(end: usize, block_size: usize) -> usize {
    if end >= block_size {
        end - block_size + 1
    } else {
        0
    }
}

#[inline(always)]
const fn utf8_char_width(byte: u8) -> usize {
    // https://tools.ietf.org/html/rfc3629
    const UTF8_CHAR_WIDTH: [u8; 256] = [
        // 1  2  3  4  5  6  7  8  9  A  B  C  D  E  F
        1, 1, 1, 1, 1, 1, 1, 1, 1, 1, 1, 1, 1, 1, 1, 1, // 0
        1, 1, 1, 1, 1, 1, 1, 1, 1, 1, 1, 1, 1, 1, 1, 1, // 1
        1, 1, 1, 1, 1, 1, 1, 1, 1, 1, 1, 1, 1, 1, 1, 1, // 2
        1, 1, 1, 1, 1, 1, 1, 1, 1, 1, 1, 1, 1, 1, 1, 1, // 3
        1, 1, 1, 1, 1, 1, 1, 1, 1, 1, 1, 1, 1, 1, 1, 1, // 4
        1, 1, 1, 1, 1, 1, 1, 1, 1, 1, 1, 1, 1, 1, 1, 1, // 5
        1, 1, 1, 1, 1, 1, 1, 1, 1, 1, 1, 1, 1, 1, 1, 1, // 6
        1, 1, 1, 1, 1, 1, 1, 1, 1, 1, 1, 1, 1, 1, 1, 1, // 7
        0, 0, 0, 0, 0, 0, 0, 0, 0, 0, 0, 0, 0, 0, 0, 0, // 8
        0, 0, 0, 0, 0, 0, 0, 0, 0, 0, 0, 0, 0, 0, 0, 0, // 9
        0, 0, 0, 0, 0, 0, 0, 0, 0, 0, 0, 0, 0, 0, 0, 0, // A
        0, 0, 0, 0, 0, 0, 0, 0, 0, 0, 0, 0, 0, 0, 0, 0, // B
        0, 0, 2, 2, 2, 2, 2, 2, 2, 2, 2, 2, 2, 2, 2, 2, // C
        2, 2, 2, 2, 2, 2, 2, 2, 2, 2, 2, 2, 2, 2, 2, 2, // D
        3, 3, 3, 3, 3, 3, 3, 3, 3, 3, 3, 3, 3, 3, 3, 3, // E
        4, 4, 4, 4, 4, 0, 0, 0, 0, 0, 0, 0, 0, 0, 0, 0, // F
    ];

    UTF8_CHAR_WIDTH[byte as usize] as usize
}

#[inline(never)]
pub fn validate_utf8_std(v: &[u8]) -> Result<(), Utf8Error> {
    let mut index = 0;
    let len = v.len();

    let usize_bytes = mem::size_of::<usize>();
    let ascii_block_size = 2 * usize_bytes;
    let blocks_end = if len >= ascii_block_size {
        len - ascii_block_size + 1
    } else {
        0
    };
    let align = v.as_ptr().align_offset(usize_bytes);

    while index < len {
        let old_offset = index;
        macro_rules! err {
            ($error_len: expr) => {
                return Err(Utf8Error {
                    valid_up_to: old_offset,
                    error_len: $error_len,
                })
            };
        }

        macro_rules! next {
            () => {{
                index += 1;
                // we needed data, but there was none: error!
                if index >= len {
                    err!(None)
                }
                v[index]
            }};
        }

        let first = v[index];
        if first >= 128 {
            let w = utf8_char_width(first);
            // 2-byte encoding is for codepoints  \u{0080} to  \u{07ff}
            //        first  C2 80        last DF BF
            // 3-byte encoding is for codepoints  \u{0800} to  \u{ffff}
            //        first  E0 A0 80     last EF BF BF
            //   excluding surrogates codepoints  \u{d800} to  \u{dfff}
            //               ED A0 80 to       ED BF BF
            // 4-byte encoding is for codepoints \u{1000}0 to \u{10ff}ff
            //        first  F0 90 80 80  last F4 8F BF BF
            //
            // Use the UTF-8 syntax from the RFC
            //
            // https://tools.ietf.org/html/rfc3629
            // UTF8-1      = %x00-7F
            // UTF8-2      = %xC2-DF UTF8-tail
            // UTF8-3      = %xE0 %xA0-BF UTF8-tail / %xE1-EC 2( UTF8-tail ) /
            //               %xED %x80-9F UTF8-tail / %xEE-EF 2( UTF8-tail )
            // UTF8-4      = %xF0 %x90-BF 2( UTF8-tail ) / %xF1-F3 3( UTF8-tail ) /
            //               %xF4 %x80-8F 2( UTF8-tail )
            match w {
                2 => {
                    if next!() as i8 >= -64 {
                        err!(Some(1))
                    }
                }
                3 => {
                    match (first, next!()) {
                        (0xE0, 0xA0..=0xBF)
                        | (0xE1..=0xEC, 0x80..=0xBF)
                        | (0xED, 0x80..=0x9F)
                        | (0xEE..=0xEF, 0x80..=0xBF) => {}
                        _ => err!(Some(1)),
                    }
                    if next!() as i8 >= -64 {
                        err!(Some(2))
                    }
                }
                4 => {
                    match (first, next!()) {
                        (0xF0, 0x90..=0xBF) | (0xF1..=0xF3, 0x80..=0xBF) | (0xF4, 0x80..=0x8F) => {}
                        _ => err!(Some(1)),
                    }
                    if next!() as i8 >= -64 {
                        err!(Some(2))
                    }
                    if next!() as i8 >= -64 {
                        err!(Some(3))
                    }
                }
                _ => err!(Some(1)),
            }
            index += 1;
        } else {
            // Ascii case, try to skip forward quickly.
            // When the pointer is aligned, read 2 words of data per iteration
            // until we find a word containing a non-ascii byte.
            if align != usize::MAX && align.wrapping_sub(index) % usize_bytes == 0 {
                let ptr = v.as_ptr();
                while index < blocks_end {
                    // SAFETY: since `align - index` and `ascii_block_size` are
                    // multiples of `usize_bytes`, `block = ptr.add(index)` is
                    // always aligned with a `usize` so it's safe to dereference
                    // both `block` and `block.add(1)`.
                    unsafe {
                        let block = ptr.add(index) as *const usize;
                        // break if there is a nonascii byte
                        let zu = contains_nonascii(*block);
                        let zv = contains_nonascii(*block.add(1));
                        if zu || zv {
                            break;
                        }
                    }
                    index += ascii_block_size;
                }
                // step from the point where the wordwise loop stopped
                while index < len && v[index] < 128 {
                    index += 1;
                }
            } else {
                index += 1;
            }
        }
    }

    Ok(())
}

#[inline]
const fn contains_nonascii(x: usize) -> bool {
    (x & NONASCII_MASK) != 0
}

#[cfg(test)]
mod tests {
    const GERMAN_UTF8_16KB: &str = include_str!("../assets/german_16kb.txt");

    use super::validate_utf8;

    #[test]
    fn invalid_utf8() {
        assert_eq!(
            validate_utf8(b"A\xC3\xA9 \xF1 "),
            Err(super::Utf8Error {
                valid_up_to: 4,
                error_len: Some(1)
            })
        );

        assert_eq!(
            validate_utf8(b"A\xC3\xA9 \xF1\x80 "),
            Err(super::Utf8Error {
                valid_up_to: 4,
                error_len: Some(2)
            })
        );
    }

    #[test]
    fn validate_mostly_ascii() {
        assert!(validate_utf8(GERMAN_UTF8_16KB.as_bytes()).is_ok());
    }

    #[test]
    fn validate_invalid() {
        let mut vec = Vec::from(GERMAN_UTF8_16KB);
        vec.push(0xFF);

        assert_eq!(validate_utf8(&vec).is_ok(), false);
    }

    #[test]
    fn validate_utf() {
        assert!(validate_utf8(b"Lorem ipsum dolor sit amet.").is_ok());
        assert!(validate_utf8("Lörem ipsüm dölör sit ämet.".as_bytes()).is_ok());
    }

    #[test]
    fn non_ascii_byte_count() {
        unsafe {
            let block = [0x7F7F7F7F_7F7F7FFF];
            let res = super::non_ascii_byte_position(&block);
            assert_eq!(res, 0);
            let block = [0x7F7F7F7F_7F7FFF7F];
            let res = super::non_ascii_byte_position(&block);
            assert_eq!(res, 1);
            let block = [0x7F7F7F7F_7FFF7F7F];
            let res = super::non_ascii_byte_position(&block);
            assert_eq!(res, 2);
            let block = [0x7F7F7F7F_FF7F7F7F];
            let res = super::non_ascii_byte_position(&block);
            assert_eq!(res, 3);
            let block = [0x7F7F7FFF_7F7F7F7F];
            let res = super::non_ascii_byte_position(&block);
            assert_eq!(res, 4);
            let block = [0x7F7FFF7F_7F7F7F7F];
            let res = super::non_ascii_byte_position(&block);
            assert_eq!(res, 5);
            let block = [0x7FFF7F7F_7F7F7F7F];
            let res = super::non_ascii_byte_position(&block);
            assert_eq!(res, 6);
            let block = [0xFF7F7F7F_7F7F7F7F];
            let res = super::non_ascii_byte_position(&block);
            assert_eq!(res, 7);
            let block = [0x7F7F7F7F_7F7F7F7F, 0x7F7F7F7F_7F7F7FFF];
            let res = super::non_ascii_byte_position(&block);
            assert_eq!(res, 8);
            let block = [0x7F7F7F7F_7F7F7F7F, 0x7F7F7F7F_7F7FFF7F];
            let res = super::non_ascii_byte_position(&block);
            assert_eq!(res, 9);
        }
    }

    #[test]
    fn faust() {
        const FAUST: &str = include_str!("../assets/faust_213kb.txt");
        assert!(validate_utf8(FAUST.as_bytes()).is_ok());
    }

    #[test]
    fn chinese() {
        const CHINESE: &str = include_str!("../assets/chinese_1mb.txt");
        assert!(validate_utf8(CHINESE.as_bytes()).is_ok());
    }

    #[test]
    fn latin_3kb() {
        const LATIN_3KB: &str = include_str!("../assets/latin_3kb.txt");
        assert!(validate_utf8(LATIN_3KB.as_bytes()).is_ok());
    }

    #[test]
    fn english_99pct_ascii() {
        const ENGLISH: &str = include_str!("../assets/english_971kb.txt");
        assert!(validate_utf8(ENGLISH.as_bytes()).is_ok());
    }
}<|MERGE_RESOLUTION|>--- conflicted
+++ resolved
@@ -98,60 +98,6 @@
             non_ascii!();
             continue;
         }
-<<<<<<< HEAD
-
-        // `align_offset` can basically only be `usize::MAX` for pointers to
-        // ZSTs, so the first check/branch is almost certainly optimized out
-        if align_offset == usize::MAX {
-            curr += 1;
-            continue;
-        }
-
-        // check if `curr`'s pointer is word-aligned
-        let offset = align_offset.wrapping_sub(curr) % WORD_BYTES;
-        if offset > 0 {
-            let (next, has_non_ascii) = validate_ascii_bytewise_unaligned(buf, offset, curr);
-            curr = next;
-            if has_non_ascii {
-                continue;
-            }
-        }
-
-        let non_ascii = 'block: loop {
-            if penalty <= 16 && curr < block_end_8x {
-                let blocks = (block_end_8x - curr) / (8 * WORD_BYTES);
-                let mut i = 0;
-
-                while i < blocks {
-                    let block = unsafe { &*(start.add(curr) as *const [usize; 8]) };
-                    if has_non_ascii_byte(block) {
-                        penalty += 16;
-                        break 'block 8;
-                    }
-
-                    curr += 8 * WORD_BYTES;
-                    i += 1;
-                }
-            }
-
-            // check N-word sized blocks for non-ASCII bytes
-            // word-alignment has been determined at this point, so only
-            // the buffer length needs to be taken into consideration
-            while curr < block_end_2x {
-                // SAFETY: the loop condition guarantees that there is
-                // sufficient room for N word-blocks in the buffer
-                let block = unsafe { &*(start.add(curr) as *const [usize; 2]) };
-                if has_non_ascii_byte(&block) {
-                    penalty += 4;
-                    break 'block 2;
-                }
-
-                curr += 2 * WORD_BYTES;
-                if penalty >= 2 {
-                    penalty -= 2;
-                } else if curr < block_end_8x {
-                    continue 'block;
-=======
 
         // `align_offset` can basically only be `usize::MAX` for pointers to
         // ZSTs, so the first check/branch is almost certainly optimized out
@@ -170,28 +116,55 @@
                 stats.unaligned_blocks += 1;
             }
 
-            // the offset at which the `curr` pointer will be aligned again
-            let aligned = curr + offset;
-            // the first unaligned byte has already be determined the be
-            // valid ASCII, so it is not checked again
-            curr += 1;
-
-            // no need to check alignment again for every byte, so skip
-            // up to `offset` valid ASCII bytes if possible
-            while curr < aligned {
-                // the buffer may end before an aligned byte is reached
-                if curr == buf.len() {
-                    return Ok(());
-                }
-
-                if buf[curr] < 128 {
-                    curr += 1;
-                    continue;
-                }
-
-                non_ascii!();
-            }
-        }
+            let (next, has_non_ascii) = validate_ascii_bytewise_unaligned(buf, offset, curr);
+            curr = next;
+            if has_non_ascii {
+                continue;
+            }
+        }
+
+        /*
+        // check N-word sized blocks for non-ASCII bytes
+        // the offset at which the `curr` pointer will be aligned again
+        let aligned = curr + offset;
+        // the first unaligned byte has already be determined the be
+        // valid ASCII, so it is not checked again
+        curr += 1;
+
+        // no need to check alignment again for every byte, so skip
+        // up to `offset` valid ASCII bytes if possible
+        while curr < aligned {
+            // the buffer may end before an aligned byte is reached
+            if curr == buf.len() {
+                return Ok(());
+            }
+
+            if buf[curr] < 128 {
+                curr += 1;
+                continue;
+            }
+
+            non_ascii!();
+        }*/
+
+        // 8-block loop
+        /*let non_ascii = 'block: loop {
+            if penalty <= 16 && curr < block_end_8x {
+                let blocks = (block_end_8x - curr) / (8 * WORD_BYTES);
+                let mut i = 0;
+
+                while i < blocks {
+                    let block = unsafe { &*(start.add(curr) as *const [usize; 8]) };
+                    if has_non_ascii_byte(block) {
+                        penalty += 16;
+                        break 'block 8;
+                    }
+
+                    curr += 8 * WORD_BYTES;
+                    i += 1;
+                }
+            }
+        };*/
 
         let non_ascii = 'block: loop {
             if penalty == 0 && curr < block_end_8x {
@@ -232,11 +205,24 @@
 
                     penalty += 4;
                     break 'block 2;
->>>>>>> 3c8a789e
-                }
-            }
-
-<<<<<<< HEAD
+                }
+
+                curr += 2 * WORD_BYTES;
+                if penalty >= 2 {
+                    penalty -= 2;
+                } else if curr < block_end_8x {
+                    if let Some(stats) = stats.as_mut() {
+                        stats.optimistic_2x_to_8x += 1;
+                    }
+
+                    continue 'block;
+                }
+
+                if let Some(stats) = stats.as_mut() {
+                    stats.success_blocks_2x += 1;
+                }
+            }
+
             break 'block 0;
         };
 
@@ -255,49 +241,10 @@
 
             non_ascii!();
             continue;
-=======
-                curr += 2 * WORD_BYTES;
-                if penalty >= 2 {
-                    penalty -= 2;
-                } else if curr < block_end_8x {
-                    if let Some(stats) = stats.as_mut() {
-                        stats.optimistic_2x_to_8x += 1;
-                    }
-
-                    continue 'block;
-                }
-
-                if let Some(stats) = stats.as_mut() {
-                    stats.success_blocks_2x += 1;
-                }
-            }
-
-            break 'block 0;
-        };
-
-        // if the block loop was stopped due to a non-ascii byte
-        // in some word, do another word-wise search using the same word
-        // buffer used before in order to avoid having to checking all
-        // bytes individually again.
-        if non_ascii > 0 {
-            // calculate the amount of bytes that can be skipped without
-            // having to check them individually
-            curr += unsafe {
-                let ptr = start.add(curr);
-                let block = slice::from_raw_parts(ptr as *const usize, non_ascii);
-                non_ascii_byte_position(&block) as usize
-            };
-
-            non_ascii!();
-            continue;
-        }
-
-        // ...otherwise, fall back to byte-wise checks
-        curr = validate_ascii_bytewise(buf, curr);
+        }
 
         if let Some(stats) = stats.as_mut() {
             stats.bytewise_checks += 1;
->>>>>>> 3c8a789e
         }
 
         // ...otherwise, fall back to byte-wise checks
@@ -318,7 +265,6 @@
 }
 
 #[inline(always)]
-<<<<<<< HEAD
 #[cold]
 const fn validate_ascii_bytewise_unaligned(
     buf: &[u8],
@@ -345,8 +291,6 @@
 }
 
 #[inline(always)]
-=======
->>>>>>> 3c8a789e
 const fn has_non_ascii_byte<const N: usize>(block: &[usize; N]) -> bool {
     let vector = mask_block(block);
 
